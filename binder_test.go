// Copyright (c) 2012-2016 The Revel Framework Authors, All rights reserved.
// Revel Framework source code and usage is governed by a MIT style
// license that can be found in the LICENSE file.

package revel

import (
	"encoding/json"
	"fmt"
	"io"
	"io/ioutil"
	"os"
	"reflect"
	"sort"
	"strings"
	"testing"
	"time"
)

type A struct {
	ID      int
	Name    string
	B       B
	private int
}

type B struct {
	Extra string
}

var (
	ParamTestValues = map[string][]string{
		"int":             {"1"},
		"int8":            {"1"},
		"int16":           {"1"},
		"int32":           {"1"},
		"int64":           {"1"},
		"uint":            {"1"},
		"uint8":           {"1"},
		"uint16":          {"1"},
		"uint32":          {"1"},
		"uint64":          {"1"},
		"float32":         {"1.000000"},
		"float64":         {"1.000000"},
		"str":             {"hello"},
		"bool-true":       {"true"},
		"bool-1":          {"1"},
		"bool-on":         {"on"},
		"bool-false":      {"false"},
		"bool-0":          {"0"},
		"bool-0.0":        {"0.0"},
		"bool-off":        {"off"},
		"bool-f":          {"f"},
		"date":            {"1982-07-09"},
		"datetime":        {"1982-07-09 21:30"},
		"customDate":      {"07/09/1982"},
		"arr[0]":          {"1"},
		"arr[1]":          {"2"},
		"arr[3]":          {"3"},
		"uarr[]":          {"1", "2"},
		"arruarr[0][]":    {"1", "2"},
		"arruarr[1][]":    {"3", "4"},
		"2darr[0][0]":     {"0"},
		"2darr[0][1]":     {"1"},
		"2darr[1][0]":     {"10"},
		"2darr[1][1]":     {"11"},
		"A.ID":            {"123"},
		"A.Name":          {"rob"},
		"B.ID":            {"123"},
		"B.Name":          {"rob"},
		"B.B.Extra":       {"hello"},
		"pB.ID":           {"123"},
		"pB.Name":         {"rob"},
		"pB.B.Extra":      {"hello"},
		"priv.private":    {"123"},
		"arrC[0].ID":      {"5"},
		"arrC[0].Name":    {"rob"},
		"arrC[0].B.Extra": {"foo"},
		"arrC[1].ID":      {"8"},
		"arrC[1].Name":    {"bill"},
		"m[a]":            {"foo"},
		"m[b]":            {"bar"},
		"m2[1]":           {"foo"},
		"m2[2]":           {"bar"},
		"m3[a]":           {"1"},
		"m3[b]":           {"2"},
		"invalidInt":      {"xyz"},
		"invalidInt2":     {""},
		"invalidBool":     {"xyz"},
		"invalidArr":      {"xyz"},
		"int8-overflow":   {"1024"},
		"uint8-overflow":  {"1024"},
	}

	testDate     = time.Date(1982, time.July, 9, 0, 0, 0, 0, time.UTC)
	testDatetime = time.Date(1982, time.July, 9, 21, 30, 0, 0, time.UTC)
)

var binderTestCases = map[string]interface{}{
	"int":        1,
	"int8":       int8(1),
	"int16":      int16(1),
	"int32":      int32(1),
	"int64":      int64(1),
	"uint":       1,
	"uint8":      uint8(1),
	"uint16":     uint16(1),
	"uint32":     uint32(1),
	"uint64":     uint64(1),
	"float32":    float32(1.0),
	"float64":    float64(1.0),
	"str":        "hello",
	"bool-true":  true,
	"bool-1":     true,
	"bool-on":    true,
	"bool-false": false,
	"bool-0":     false,
	"bool-0.0":   false,
	"bool-off":   false,
	"bool-f":     false,
	"date":       testDate,
	"datetime":   testDatetime,
	"customDate": testDate,
	"arr":        []int{1, 2, 0, 3},
	"uarr":       []int{1, 2},
	"arruarr":    [][]int{{1, 2}, {3, 4}},
	"2darr":      [][]int{{0, 1}, {10, 11}},
	"A":          A{ID: 123, Name: "rob"},
	"B":          A{ID: 123, Name: "rob", B: B{Extra: "hello"}},
	"pB":         &A{ID: 123, Name: "rob", B: B{Extra: "hello"}},
	"arrC": []A{
		{
			ID:   5,
			Name: "rob",
			B:    B{"foo"},
		},
		{
			ID:   8,
			Name: "bill",
		},
	},
	"m":  map[string]string{"a": "foo", "b": "bar"},
	"m2": map[int]string{1: "foo", 2: "bar"},
	"m3": map[string]int{"a": 1, "b": 2},

	// TODO: Tests that use TypeBinders

	// Invalid value tests (the result should always be the zero value for that type)
	// The point of these is to ensure that invalid user input does not cause panics.
	"invalidInt":     0,
	"invalidInt2":    0,
	"invalidBool":    true,
	"invalidArr":     []int{},
	"priv":           A{},
	"int8-overflow":  int8(0),
	"uint8-overflow": uint8(0),
}

// Types that files may be bound to, and a func that can read the content from
// that type.
// TODO: Is there any way to create a slice, given only the element Type?
var fileBindings = []struct{ val, arrval, f interface{} }{
	{(**os.File)(nil), []*os.File{}, ioutil.ReadAll},
	{(*[]byte)(nil), [][]byte{}, func(b []byte) []byte { return b }},
	{(*io.Reader)(nil), []io.Reader{}, ioutil.ReadAll},
	{(*io.ReadSeeker)(nil), []io.ReadSeeker{}, ioutil.ReadAll},
}

func TestJsonBinder(t *testing.T) {
<<<<<<< HEAD
	// Reuse the mvc_test.go multipart request to test the binder.
	foo := struct {
		A string
	}{}
	d, _ := json.Marshal(map[string]string{"a": "b"})
	params := &Params{JsonRequest: true, Json: d}
	c := NewGOContext(nil)
	c.Request.SetRequest(getMultipartRequest())
	ParseParams(params, NewRequest(c.Request))

	actual := Bind(params, "test", reflect.TypeOf(foo))
	if actual.Interface().(struct {
		A string
	}).A != "b" {
		t.Fail()
	}

}
=======
	// create a structure to be populated
	{
		d, _ := json.Marshal(map[string]int{"a": 1})
		params := &Params{JSON: d}
		foo := struct{ A int }{}
		ParseParams(params, NewRequest(getMultipartRequest()))
		actual := Bind(params, "test", reflect.TypeOf(foo))
		valEq(t, "TestJsonBinder", reflect.ValueOf(actual.Interface().(struct{ A int }).A), reflect.ValueOf(1))
	}
	{
		d, _ := json.Marshal(map[string]interface{}{"a": map[string]int{"b": 45}})
		params := &Params{JSON: d}
		testMap := map[string]interface{}{}
		actual := Bind(params, "test", reflect.TypeOf(testMap)).Interface().(map[string]interface{})
		if actual["a"].(map[string]interface{})["b"].(float64) != 45 {
			t.Errorf("Failed to fetch map value %#v", actual["a"])
		}
		// Check to see if a named map works
		actualb := Bind(params, "test", reflect.TypeOf(map[string]map[string]float64{})).Interface().(map[string]map[string]float64)
		if actualb["a"]["b"] != 45 {
			t.Errorf("Failed to fetch map value %#v", actual["a"])
		}

	}
}

>>>>>>> c793ee69
func TestBinder(t *testing.T) {
	// Reuse the mvc_test.go multipart request to test the binder.
	params := &Params{}
	c := NewGOContext(nil)
	c.Request.SetRequest(getMultipartRequest())
	ParseParams(params, NewRequest(c.Request))
	params.Values = ParamTestValues

	// Values
	for k, v := range binderTestCases {
		actual := Bind(params, k, reflect.TypeOf(v))
		expected := reflect.ValueOf(v)
		valEq(t, k, actual, expected)
	}

	// Files

	// Get the keys in sorted order to make the expectation right.
	keys := []string{}
	for k := range expectedFiles {
		keys = append(keys, k)
	}
	sort.Strings(keys)

	expectedBoundFiles := make(map[string][]fh)
	for _, k := range keys {
		fhs := expectedFiles[k]
		k := nextKey(k)
		expectedBoundFiles[k] = append(expectedBoundFiles[k], fhs...)
	}

	for k, fhs := range expectedBoundFiles {

		if len(fhs) == 1 {
			// Test binding single files to: *os.File, []byte, io.Reader, io.ReadSeeker
			for _, binding := range fileBindings {
				typ := reflect.TypeOf(binding.val).Elem()
				actual := Bind(params, k, typ)
				if !actual.IsValid() || (actual.Kind() == reflect.Interface && actual.IsNil()) {
					t.Errorf("%s (%s) - Returned nil.", k, typ)
					continue
				}
				returns := reflect.ValueOf(binding.f).Call([]reflect.Value{actual})
				valEq(t, k, returns[0], reflect.ValueOf(fhs[0].content))
			}

		} else {
			// Test binding multi to:
			// []*os.File, [][]byte, []io.Reader, []io.ReadSeeker
			for _, binding := range fileBindings {
				typ := reflect.TypeOf(binding.arrval)
				actual := Bind(params, k, typ)
				if actual.Len() != len(fhs) {
					t.Fatalf("%s (%s) - Number of files: (expected) %d != %d (actual)",
						k, typ, len(fhs), actual.Len())
				}
				for i := range fhs {
					returns := reflect.ValueOf(binding.f).Call([]reflect.Value{actual.Index(i)})
					if !returns[0].IsValid() {
						t.Errorf("%s (%s) - Returned nil.", k, typ)
						continue
					}
					valEq(t, k, returns[0], reflect.ValueOf(fhs[i].content))
				}
			}
		}
	}
}

// Unbinding tests

var unbinderTestCases = map[string]interface{}{
	"int":        1,
	"int8":       int8(1),
	"int16":      int16(1),
	"int32":      int32(1),
	"int64":      int64(1),
	"uint":       1,
	"uint8":      uint8(1),
	"uint16":     uint16(1),
	"uint32":     uint32(1),
	"uint64":     uint64(1),
	"float32":    float32(1.0),
	"float64":    float64(1.0),
	"str":        "hello",
	"bool-true":  true,
	"bool-false": false,
	"date":       testDate,
	"datetime":   testDatetime,
	"arr":        []int{1, 2, 0, 3},
	"2darr":      [][]int{{0, 1}, {10, 11}},
	"A":          A{ID: 123, Name: "rob"},
	"B":          A{ID: 123, Name: "rob", B: B{Extra: "hello"}},
	"pB":         &A{ID: 123, Name: "rob", B: B{Extra: "hello"}},
	"arrC": []A{
		{
			ID:   5,
			Name: "rob",
			B:    B{"foo"},
		},
		{
			ID:   8,
			Name: "bill",
		},
	},
	"m":  map[string]string{"a": "foo", "b": "bar"},
	"m2": map[int]string{1: "foo", 2: "bar"},
	"m3": map[string]int{"a": 1, "b": 2},
}

// Some of the unbinding results are not exactly what is in ParamTestValues, since it
// serializes implicit zero values explicitly.
var unbinderOverrideAnswers = map[string]map[string]string{
	"arr": {
		"arr[0]": "1",
		"arr[1]": "2",
		"arr[2]": "0",
		"arr[3]": "3",
	},
	"A": {
		"A.ID":      "123",
		"A.Name":    "rob",
		"A.B.Extra": "",
	},
	"arrC": {
		"arrC[0].ID":      "5",
		"arrC[0].Name":    "rob",
		"arrC[0].B.Extra": "foo",
		"arrC[1].ID":      "8",
		"arrC[1].Name":    "bill",
		"arrC[1].B.Extra": "",
	},
	"m":  {"m[a]": "foo", "m[b]": "bar"},
	"m2": {"m2[1]": "foo", "m2[2]": "bar"},
	"m3": {"m3[a]": "1", "m3[b]": "2"},
}

func TestUnbinder(t *testing.T) {
	for k, v := range unbinderTestCases {
		actual := make(map[string]string)
		Unbind(actual, k, v)

		// Get the expected key/values.
		expected, ok := unbinderOverrideAnswers[k]
		if !ok {
			expected = make(map[string]string)
			for k2, v2 := range ParamTestValues {
				if k == k2 || strings.HasPrefix(k2, k+".") || strings.HasPrefix(k2, k+"[") {
					expected[k2] = v2[0]
				}
			}
		}

		// Compare length and values.
		if len(actual) != len(expected) {
			t.Errorf("Length mismatch\nExpected length %d, actual %d\nExpected: %s\nActual: %s",
				len(expected), len(actual), expected, actual)
		}
		for k, v := range actual {
			if expected[k] != v {
				t.Errorf("Value mismatch.\nExpected: %s\nActual: %s", expected, actual)
			}
		}
	}
}

// Helpers

func valEq(t *testing.T, name string, actual, expected reflect.Value) {
	switch expected.Kind() {
	case reflect.Slice:
		// Check the type/length/element type
		if !eq(t, name+" (type)", actual.Kind(), expected.Kind()) ||
			!eq(t, name+" (len)", actual.Len(), expected.Len()) ||
			!eq(t, name+" (elem)", actual.Type().Elem(), expected.Type().Elem()) {
			return
		}

		// Check value equality for each element.
		for i := 0; i < actual.Len(); i++ {
			valEq(t, fmt.Sprintf("%s[%d]", name, i), actual.Index(i), expected.Index(i))
		}

	case reflect.Ptr:
		// Check equality on the element type.
		valEq(t, name, actual.Elem(), expected.Elem())
	case reflect.Map:
		if !eq(t, name+" (len)", actual.Len(), expected.Len()) {
			return
		}
		for _, key := range expected.MapKeys() {
			expectedValue := expected.MapIndex(key)
			actualValue := actual.MapIndex(key)
			if actualValue.IsValid() {
				valEq(t, fmt.Sprintf("%s[%s]", name, key), actualValue, expectedValue)
			} else {
				t.Errorf("Expected key %s not found", key)
			}
		}
	default:
		eq(t, name, actual.Interface(), expected.Interface())
	}
}

func init() {
	DateFormat = DefaultDateFormat
	DateTimeFormat = DefaultDateTimeFormat
	TimeFormats = append(TimeFormats, DefaultDateFormat, DefaultDateTimeFormat, "01/02/2006")
}<|MERGE_RESOLUTION|>--- conflicted
+++ resolved
@@ -167,26 +167,6 @@
 }
 
 func TestJsonBinder(t *testing.T) {
-<<<<<<< HEAD
-	// Reuse the mvc_test.go multipart request to test the binder.
-	foo := struct {
-		A string
-	}{}
-	d, _ := json.Marshal(map[string]string{"a": "b"})
-	params := &Params{JsonRequest: true, Json: d}
-	c := NewGOContext(nil)
-	c.Request.SetRequest(getMultipartRequest())
-	ParseParams(params, NewRequest(c.Request))
-
-	actual := Bind(params, "test", reflect.TypeOf(foo))
-	if actual.Interface().(struct {
-		A string
-	}).A != "b" {
-		t.Fail()
-	}
-
-}
-=======
 	// create a structure to be populated
 	{
 		d, _ := json.Marshal(map[string]int{"a": 1})
@@ -213,13 +193,10 @@
 	}
 }
 
->>>>>>> c793ee69
 func TestBinder(t *testing.T) {
 	// Reuse the mvc_test.go multipart request to test the binder.
 	params := &Params{}
-	c := NewGOContext(nil)
-	c.Request.SetRequest(getMultipartRequest())
-	ParseParams(params, NewRequest(c.Request))
+	ParseParams(params, NewRequest(getMultipartRequest()))
 	params.Values = ParamTestValues
 
 	// Values
