--- conflicted
+++ resolved
@@ -8,16 +8,11 @@
 	"encoding/hex"
 	"encoding/json"
 	"errors"
-<<<<<<< HEAD
 	"github.com/google/uuid"
-=======
->>>>>>> 413dda33
 	"reflect"
 	"strconv"
 	"strings"
 	"time"
-
-	"github.com/twinj/uuid"
 )
 
 const (
